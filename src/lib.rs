--- conflicted
+++ resolved
@@ -2377,13 +2377,9 @@
    y: f32,
 }
 
-<<<<<<< HEAD
-pub unsafe fn add_point(
-    points: *mut Point,
-=======
 pub unsafe fn stbtt__rasterize(
     result: *mut stbtt__bitmap,
-    pts: *mut stbtt__point,
+    pts: *mut Point,
     wcount: *mut isize,
     windings: isize,
     scale_x: f32,
@@ -2425,7 +2421,7 @@
 
    m=0;
    for i in 0..windings {
-      let p: *const stbtt__point = pts.offset(m);
+      let p: *const Point = pts.offset(m);
       m += *wcount.offset(i);
       j = *wcount.offset(i)-1;
       for k in 0..(*wcount.offset(i)) {
@@ -2462,9 +2458,8 @@
    STBTT_free!(e as *mut c_void);
 }
 
-pub unsafe fn stbtt__add_point(
-    points: *mut stbtt__point,
->>>>>>> ac6b1a9b
+pub unsafe fn add_point(
+    points: *mut Point,
     n: isize,
     x: f32,
     y: f32
@@ -2620,87 +2615,6 @@
     // context for to STBTT_MALLOC
     userdata: *const ()
 ) {
-
-    #[allow(non_snake_case)]
-    unsafe fn stbtt__rasterize(
-        result: *mut stbtt__bitmap,
-        pts: *mut Point,
-        wcount: *mut isize,
-        windings: isize,
-        scale_x: f32,
-        scale_y: f32,
-        shift_x: f32,
-        shift_y: f32,
-        off_x: isize,
-        off_y: isize,
-        invert: isize,
-        userdata: *const ()
-    ) {
-       let y_scale_inv: f32 = if invert != 0 { -scale_y } else { scale_y };
-       let e: *mut stbtt__edge;
-       let mut n: isize;
-       let mut j: isize;
-       let mut m: isize;
-    // TODO: Conditional compilation.
-    // #if STBTT_RASTERIZER_VERSION == 1
-    //    int vsubsample = result->h < 8 ? 15 : 5;
-    // #elif STBTT_RASTERIZER_VERSION == 2
-       let vsubsample: isize = 1;
-    // #else
-    //   #error "Unrecognized value of STBTT_RASTERIZER_VERSION"
-    // #endif
-       // vsubsample should divide 255 evenly; otherwise we won't reach full opacity
-
-       // now we have to blow out the windings into explicit edge lists
-       n = 0;
-       for i in 0..windings {
-          n = n + *wcount.offset(i);
-       }
-
-       e = STBTT_malloc!(size_of::<stbtt__edge>() * (n+1) as usize)
-            as *mut stbtt__edge; // add an extra one as a sentinel
-       if e == null_mut() { return };
-       n = 0;
-
-       m=0;
-       for i in 0..windings {
-          let p: *const Point = pts.offset(m);
-          m += *wcount.offset(i);
-          j = *wcount.offset(i)-1;
-          for k in 0..(*wcount.offset(i)) {
-              if k != 0 { j = k; }
-             let mut a: isize=k;
-             let mut b: isize =j;
-             // skip the edge if horizontal
-             if (*p.offset(j)).y == (*p.offset(k)).y {
-                continue;
-             }
-             // add edge from j to k to the list
-             (*e.offset(n)).invert = 0;
-             if if invert != 0 { (*p.offset(j)).y > (*p.offset(k)).y }
-                else { (*p.offset(j)).y < (*p.offset(k)).y } {
-                (*e.offset(n)).invert = 1;
-                a=j;
-                b=k;
-             }
-             (*e.offset(n)).x0 = (*p.offset(a)).x * scale_x + shift_x;
-             (*e.offset(n)).y0 = ((*p.offset(a)).y * y_scale_inv + shift_y) * vsubsample as f32;
-             (*e.offset(n)).x1 = (*p.offset(b)).x * scale_x + shift_x;
-             (*e.offset(n)).y1 = ((*p.offset(b)).y * y_scale_inv + shift_y) * vsubsample as f32;
-             n += 1;
-          }
-       }
-
-       // now sort the edges by their highest point (should snap to integer, and then by x)
-       //STBTT_sort(e, n, sizeof(e[0]), stbtt__edge_compare);
-       stbtt__sort_edges(e, n);
-
-       // now, traverse the scanlines and find the intersections on each scanline, use xor winding rule
-       stbtt__rasterize_sorted_edges(result, e, n, vsubsample, off_x, off_y, userdata);
-
-       STBTT_free!(e as *mut c_void);
-    }
-
    let scale: f32 = if scale_x > scale_y { scale_y } else { scale_x };
    let mut winding_count: isize = 0;
    let mut winding_lengths: *mut isize = null_mut();
